--- conflicted
+++ resolved
@@ -264,21 +264,12 @@
                             &self.service);
         let string_to_sign = string_to_sign(date, &hashed_canonical_request, &scope);
 
-<<<<<<< HEAD
         // sign the string
         let signature = sign_string(&string_to_sign,
                                     creds.aws_secret_access_key(),
                                     date,
                                     &self.region.to_string(),
                                     &self.service);
-=======
-        // construct the signing key and sign the string with it
-        let signing_key = signing_key(creds.aws_secret_access_key(),
-                                      date,
-                                      self.region.name(),
-                                      &self.service);
-        let signature = signature(&string_to_sign, &signing_key);
->>>>>>> 6c6c038c
 
         // build the actual auth header
         let auth_header = format!("AWS4-HMAC-SHA256 Credential={}/{}, SignedHeaders={}, Signature={}",
