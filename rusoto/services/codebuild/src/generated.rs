--- conflicted
+++ resolved
@@ -13,15 +13,11 @@
 
 use std::fmt;
 use std::error::Error;
-<<<<<<< HEAD
 use std::io;
 use std::io::Read;
-use rusoto_core::request::HttpDispatchError;
-=======
 
 use rusoto_core::region;
 use rusoto_core::request::{DispatchSignedRequest, HttpDispatchError};
->>>>>>> 481a9285
 use rusoto_core::credential::{CredentialsError, ProvideAwsCredentials};
 
 use serde_json;
@@ -529,6 +525,7 @@
     Android,
     Base,
     Docker,
+    Dotnet,
     Golang,
     Java,
     NodeJs,
@@ -549,6 +546,7 @@
             LanguageType::Android => "ANDROID",
             LanguageType::Base => "BASE",
             LanguageType::Docker => "DOCKER",
+            LanguageType::Dotnet => "DOTNET",
             LanguageType::Golang => "GOLANG",
             LanguageType::Java => "JAVA",
             LanguageType::NodeJs => "NODE_JS",
@@ -565,6 +563,7 @@
             "ANDROID" => Ok(LanguageType::Android),
             "BASE" => Ok(LanguageType::Base),
             "DOCKER" => Ok(LanguageType::Docker),
+            "DOTNET" => Ok(LanguageType::Dotnet),
             "GOLANG" => Ok(LanguageType::Golang),
             "JAVA" => Ok(LanguageType::Java),
             "NODE_JS" => Ok(LanguageType::NodeJs),
@@ -977,6 +976,7 @@
 #[allow(non_camel_case_types)]
 #[derive(Clone,Debug,Eq,PartialEq)]
 pub enum SourceType {
+    Bitbucket,
     Codecommit,
     Codepipeline,
     Github,
@@ -993,6 +993,7 @@
 impl Into<&'static str> for SourceType {
     fn into(self) -> &'static str {
         match self {
+            SourceType::Bitbucket => "BITBUCKET",
             SourceType::Codecommit => "CODECOMMIT",
             SourceType::Codepipeline => "CODEPIPELINE",
             SourceType::Github => "GITHUB",
@@ -1005,6 +1006,7 @@
     type Err = ();
     fn from_str(s: &str) -> Result<Self, Self::Err> {
         match s {
+            "BITBUCKET" => Ok(SourceType::Bitbucket),
             "CODECOMMIT" => Ok(SourceType::Codecommit),
             "CODEPIPELINE" => Ok(SourceType::Codepipeline),
             "GITHUB" => Ok(SourceType::Github),
@@ -2178,19 +2180,13 @@
         let mut response = try!(self.dispatcher.dispatch(&request));
 
         match response.status {
-<<<<<<< HEAD
-            StatusCode::Ok => {
+            ::hyper::status::StatusCode::Ok => {
                 let mut body: Vec<u8> = Vec::new();
                 try!(response.body.read_to_end(&mut body));
                 Ok(serde_json::from_str::<BatchGetBuildsOutput>(String::from_utf8_lossy(&body)
                                                                     .as_ref())
                            .unwrap())
             }
-=======
-            ::hyper::status::StatusCode::Ok => {
-                            Ok(serde_json::from_str::<BatchGetBuildsOutput>(String::from_utf8_lossy(&response.body).as_ref()).unwrap())
-                        }
->>>>>>> 481a9285
             _ => {
                 let mut body: Vec<u8> = Vec::new();
                 try!(response.body.read_to_end(&mut body));
@@ -2216,19 +2212,13 @@
         let mut response = try!(self.dispatcher.dispatch(&request));
 
         match response.status {
-<<<<<<< HEAD
-            StatusCode::Ok => {
+            ::hyper::status::StatusCode::Ok => {
                 let mut body: Vec<u8> = Vec::new();
                 try!(response.body.read_to_end(&mut body));
                 Ok(serde_json::from_str::<BatchGetProjectsOutput>(String::from_utf8_lossy(&body)
                                                                       .as_ref())
                            .unwrap())
             }
-=======
-            ::hyper::status::StatusCode::Ok => {
-                            Ok(serde_json::from_str::<BatchGetProjectsOutput>(String::from_utf8_lossy(&response.body).as_ref()).unwrap())
-                        }
->>>>>>> 481a9285
             _ => {
                 let mut body: Vec<u8> = Vec::new();
                 try!(response.body.read_to_end(&mut body));
@@ -2254,19 +2244,13 @@
         let mut response = try!(self.dispatcher.dispatch(&request));
 
         match response.status {
-<<<<<<< HEAD
-            StatusCode::Ok => {
+            ::hyper::status::StatusCode::Ok => {
                 let mut body: Vec<u8> = Vec::new();
                 try!(response.body.read_to_end(&mut body));
                 Ok(serde_json::from_str::<CreateProjectOutput>(String::from_utf8_lossy(&body)
                                                                    .as_ref())
                            .unwrap())
             }
-=======
-            ::hyper::status::StatusCode::Ok => {
-                            Ok(serde_json::from_str::<CreateProjectOutput>(String::from_utf8_lossy(&response.body).as_ref()).unwrap())
-                        }
->>>>>>> 481a9285
             _ => {
                 let mut body: Vec<u8> = Vec::new();
                 try!(response.body.read_to_end(&mut body));
@@ -2292,19 +2276,13 @@
         let mut response = try!(self.dispatcher.dispatch(&request));
 
         match response.status {
-<<<<<<< HEAD
-            StatusCode::Ok => {
+            ::hyper::status::StatusCode::Ok => {
                 let mut body: Vec<u8> = Vec::new();
                 try!(response.body.read_to_end(&mut body));
                 Ok(serde_json::from_str::<DeleteProjectOutput>(String::from_utf8_lossy(&body)
                                                                    .as_ref())
                            .unwrap())
             }
-=======
-            ::hyper::status::StatusCode::Ok => {
-                            Ok(serde_json::from_str::<DeleteProjectOutput>(String::from_utf8_lossy(&response.body).as_ref()).unwrap())
-                        }
->>>>>>> 481a9285
             _ => {
                 let mut body: Vec<u8> = Vec::new();
                 try!(response.body.read_to_end(&mut body));
@@ -2328,8 +2306,7 @@
         let mut response = try!(self.dispatcher.dispatch(&request));
 
         match response.status {
-<<<<<<< HEAD
-            StatusCode::Ok => {
+            ::hyper::status::StatusCode::Ok => {
                 let mut body: Vec<u8> = Vec::new();
                 try!(response.body.read_to_end(&mut body));
                 Ok(serde_json::from_str::<ListBuildsOutput>(String::from_utf8_lossy(&body)
@@ -2341,12 +2318,6 @@
                 try!(response.body.read_to_end(&mut body));
                 Err(ListBuildsError::from_body(String::from_utf8_lossy(&body).as_ref()))
             }
-=======
-            ::hyper::status::StatusCode::Ok => {
-                            Ok(serde_json::from_str::<ListBuildsOutput>(String::from_utf8_lossy(&response.body).as_ref()).unwrap())
-                        }
-            _ => Err(ListBuildsError::from_body(String::from_utf8_lossy(&response.body).as_ref())),
->>>>>>> 481a9285
         }
     }
 
@@ -2367,17 +2338,11 @@
         let mut response = try!(self.dispatcher.dispatch(&request));
 
         match response.status {
-<<<<<<< HEAD
-            StatusCode::Ok => {
+            ::hyper::status::StatusCode::Ok => {
                 let mut body: Vec<u8> = Vec::new();
                 try!(response.body.read_to_end(&mut body));
                 Ok(serde_json::from_str::<ListBuildsForProjectOutput>(String::from_utf8_lossy(&body).as_ref()).unwrap())
             }
-=======
-            ::hyper::status::StatusCode::Ok => {
-                            Ok(serde_json::from_str::<ListBuildsForProjectOutput>(String::from_utf8_lossy(&response.body).as_ref()).unwrap())
-                        }
->>>>>>> 481a9285
             _ => {
                 let mut body: Vec<u8> = Vec::new();
                 try!(response.body.read_to_end(&mut body));
@@ -2403,8 +2368,7 @@
         let mut response = try!(self.dispatcher.dispatch(&request));
 
         match response.status {
-<<<<<<< HEAD
-            StatusCode::Ok => {
+            ::hyper::status::StatusCode::Ok => {
                 let mut body: Vec<u8> = Vec::new();
                 try!(response.body.read_to_end(&mut body));
                 Ok(serde_json::from_str::<ListCuratedEnvironmentImagesOutput>(String::from_utf8_lossy(&body).as_ref()).unwrap())
@@ -2415,12 +2379,6 @@
                 Err(ListCuratedEnvironmentImagesError::from_body(String::from_utf8_lossy(&body)
                                                                      .as_ref()))
             }
-=======
-            ::hyper::status::StatusCode::Ok => {
-                            Ok(serde_json::from_str::<ListCuratedEnvironmentImagesOutput>(String::from_utf8_lossy(&response.body).as_ref()).unwrap())
-                        }
-            _ => Err(ListCuratedEnvironmentImagesError::from_body(String::from_utf8_lossy(&response.body).as_ref())),
->>>>>>> 481a9285
         }
     }
 
@@ -2441,19 +2399,13 @@
         let mut response = try!(self.dispatcher.dispatch(&request));
 
         match response.status {
-<<<<<<< HEAD
-            StatusCode::Ok => {
+            ::hyper::status::StatusCode::Ok => {
                 let mut body: Vec<u8> = Vec::new();
                 try!(response.body.read_to_end(&mut body));
                 Ok(serde_json::from_str::<ListProjectsOutput>(String::from_utf8_lossy(&body)
                                                                   .as_ref())
                            .unwrap())
             }
-=======
-            ::hyper::status::StatusCode::Ok => {
-                            Ok(serde_json::from_str::<ListProjectsOutput>(String::from_utf8_lossy(&response.body).as_ref()).unwrap())
-                        }
->>>>>>> 481a9285
             _ => {
                 let mut body: Vec<u8> = Vec::new();
                 try!(response.body.read_to_end(&mut body));
@@ -2477,8 +2429,7 @@
         let mut response = try!(self.dispatcher.dispatch(&request));
 
         match response.status {
-<<<<<<< HEAD
-            StatusCode::Ok => {
+            ::hyper::status::StatusCode::Ok => {
                 let mut body: Vec<u8> = Vec::new();
                 try!(response.body.read_to_end(&mut body));
                 Ok(serde_json::from_str::<StartBuildOutput>(String::from_utf8_lossy(&body)
@@ -2490,12 +2441,6 @@
                 try!(response.body.read_to_end(&mut body));
                 Err(StartBuildError::from_body(String::from_utf8_lossy(&body).as_ref()))
             }
-=======
-            ::hyper::status::StatusCode::Ok => {
-                            Ok(serde_json::from_str::<StartBuildOutput>(String::from_utf8_lossy(&response.body).as_ref()).unwrap())
-                        }
-            _ => Err(StartBuildError::from_body(String::from_utf8_lossy(&response.body).as_ref())),
->>>>>>> 481a9285
         }
     }
 
@@ -2514,8 +2459,7 @@
         let mut response = try!(self.dispatcher.dispatch(&request));
 
         match response.status {
-<<<<<<< HEAD
-            StatusCode::Ok => {
+            ::hyper::status::StatusCode::Ok => {
                 let mut body: Vec<u8> = Vec::new();
                 try!(response.body.read_to_end(&mut body));
                 Ok(serde_json::from_str::<StopBuildOutput>(String::from_utf8_lossy(&body).as_ref())
@@ -2525,12 +2469,6 @@
                 let mut body: Vec<u8> = Vec::new();
                 try!(response.body.read_to_end(&mut body));
                 Err(StopBuildError::from_body(String::from_utf8_lossy(&body).as_ref()))
-=======
-            ::hyper::status::StatusCode::Ok => {
-                Ok(serde_json::from_str::<StopBuildOutput>(String::from_utf8_lossy(&response.body)
-                                                               .as_ref())
-                           .unwrap())
->>>>>>> 481a9285
             }
         }
     }
@@ -2552,19 +2490,13 @@
         let mut response = try!(self.dispatcher.dispatch(&request));
 
         match response.status {
-<<<<<<< HEAD
-            StatusCode::Ok => {
+            ::hyper::status::StatusCode::Ok => {
                 let mut body: Vec<u8> = Vec::new();
                 try!(response.body.read_to_end(&mut body));
                 Ok(serde_json::from_str::<UpdateProjectOutput>(String::from_utf8_lossy(&body)
                                                                    .as_ref())
                            .unwrap())
             }
-=======
-            ::hyper::status::StatusCode::Ok => {
-                            Ok(serde_json::from_str::<UpdateProjectOutput>(String::from_utf8_lossy(&response.body).as_ref()).unwrap())
-                        }
->>>>>>> 481a9285
             _ => {
                 let mut body: Vec<u8> = Vec::new();
                 try!(response.body.read_to_end(&mut body));
