use std::io::Write;

use hyper::status::StatusCode;
use inflector::Inflector;

use botocore::{Operation, Shape, ShapeType};
use ::Service;
use super::{GenerateProtocol, error_type_name, FileWriter, IoResult, rest_response_parser,
            rest_request_generator, generate_field_name};

pub struct RestJsonGenerator;

impl GenerateProtocol for RestJsonGenerator {
    fn generate_method_signatures(&self, writer: &mut FileWriter, service: &Service) -> IoResult {
        for (operation_name, operation) in service.operations().iter() {
            let input_type = operation.input_shape();
            let output_type = operation.output_shape_or("()");

            // Retrieve the `Shape` for the input for this operation.
            let input_shape = &service.get_shape(input_type).unwrap();

            writeln!(writer,
                     "
                {documentation}
                {method_signature} -> \
                      Result<{output_type}, {error_type}>;
                ",
                     documentation = generate_documentation(operation).unwrap_or_else(|| "".to_owned()),
                     method_signature = generate_method_signature(operation, input_shape),
                     error_type = error_type_name(operation_name),
                     output_type = output_type)?
        }
        Ok(())
    }

    fn generate_method_impls(&self, writer: &mut FileWriter, service: &Service) -> IoResult {
        for (operation_name, operation) in service.operations().iter() {
            let input_type = operation.input_shape();
            let output_type = operation.output_shape_or("()");

            // Retrieve the `Shape` for the input for this operation.
            let input_shape = &service.get_shape(input_type).unwrap();

            let (request_uri, _) = rest_request_generator::parse_query_string(&operation.http
                .request_uri);

            writeln!(writer,"
                {documentation}
                {method_signature} -> Result<{output_type}, {error_type}> {{
                    {request_uri_formatter}

                    let mut request = SignedRequest::new(\"{http_method}\", \"{endpoint_prefix}\", &self.region, &request_uri);
                    request.set_content_type(\"application/x-amz-json-1.1\".to_owned());
                    {set_headers}
                    {modify_endpoint_prefix}
                    {load_payload}
                    {load_headers}
                    {load_params}

                    request.sign_with_plus(&self.credentials_provider.credentials()?, true);
                    let mut response = self.dispatcher.dispatch(&request)?;

                    match response.status {{
                        {status_code} => {{
                            {parse_body}
                            {parse_headers}
                            {parse_status_code}
                            Ok(result)
                        }}
                         _ => {{
                             let mut body: Vec<u8> = Vec::new();
                             try!(response.body.read_to_end(&mut body));
                             Err({error_type}::from_body(String::from_utf8_lossy(&body).as_ref()))
                         }}
                    }}
                }}
                ",
                documentation = generate_documentation(operation).unwrap_or_else(|| "".to_owned()),
                method_signature = generate_method_signature(operation, input_shape),
                endpoint_prefix = service.signing_name(),
                modify_endpoint_prefix = generate_endpoint_modification(service).unwrap_or_else(|| "".to_owned()),
                http_method = operation.http.method,
                error_type = error_type_name(operation_name),
                status_code = http_code_to_status_code(operation.http.response_code),
                parse_body = generate_body_parser(operation, service),
                parse_status_code = generate_status_code_parser(operation, service),
                output_type = output_type,
                load_headers = rest_request_generator::generate_headers(service, operation).unwrap_or_else(|| "".to_string()),
                parse_headers = rest_response_parser::generate_response_headers_parser(service, operation)
                    .unwrap_or_else(|| "".to_owned()),
                request_uri_formatter = rest_request_generator::generate_uri_formatter(
                    &request_uri,
                    service,
                    operation
                ).unwrap_or_else(|| "".to_string()),
                load_payload = generate_payload(service, input_shape).unwrap_or_else(|| "".to_string()),
                load_params = rest_request_generator::generate_params_loading_string(service, operation).unwrap_or_else(|| "".to_string()),
                set_headers = generate_headers(service).unwrap_or_else(|| "".to_string()),
            )?
        }
        Ok(())
    }

    fn generate_prelude(&self, writer: &mut FileWriter, service: &Service) -> IoResult {
        writeln!(writer, "use serde_json;")?;

        // avoid unused imports when building services that don't use params
        if service_has_query_parameters(service) {
            writeln!(writer, "use rusoto_core::param::{{Params, ServiceParams}};")?;
        }

        writeln!(writer,
                 "use rusoto_core::signature::SignedRequest;
                  use serde_json::from_str;
                  use serde_json::Value as SerdeJsonValue;")

    }

    fn generate_struct_attributes(&self, serialized: bool, deserialized: bool) -> String {
        let mut derived = vec!["Default", "Debug", "Clone"];

        if serialized {
            derived.push("Serialize");
        }

        if deserialized {
            derived.push("Deserialize")
        }

        format!("#[derive({})]", derived.join(","))
    }

    fn timestamp_type(&self) -> &'static str {
        "f64"
    }
}

// Used to print the enum value rather than the status code and the canonical reason.
// For codegen purposes, leaving existing StatusCode Display trait implementation intact.
// StatusCode::Ok.to_string() prints "200 OK"
// StatusCode::Ok.enum_as_string() prints "StatusCode::Ok"
trait CodegenString {
    fn enum_as_string(&self) -> String;
}
impl CodegenString for StatusCode {
    fn enum_as_string(&self) -> String {
        format!("::hyper::status::StatusCode::{:?}", self)
    }
}

fn http_code_to_status_code(code: Option<i32>) -> String {
    match code {
        Some(actual_code) => StatusCode::from_u16(actual_code as u16).enum_as_string(),
        // Some service definitions such as elastictranscoder don't specify
        // the response code, we'll assume this:
        None => "::hyper::status::StatusCode::Ok".to_string(),
    }
}

// Glacier needs a special header added, not included in botocore definition.  See
// http://docs.aws.amazon.com/amazonglacier/latest/dev/api-common-request-headers.html
fn generate_headers(service: &Service) -> Option<String> {
    if service.full_name() == "Amazon Glacier" {
        return Some("request.add_header(\"x-amz-glacier-version\", \"2012-06-01\");".to_string());
    }
    None
}

// IoT has an endpoint_prefix and a signing_name that differ
fn generate_endpoint_modification(service: &Service) -> Option<String> {
    if service.signing_name() == service.endpoint_prefix() {
        None
    } else {
        Some(format!("request.set_endpoint_prefix(\"{}\".to_string());",
                     service.endpoint_prefix()))
    }
}

// IoT defines a lot of empty (and therefore unnecessary) request shapes
// don't clutter method signatures with them
fn generate_method_signature(operation: &Operation, shape: &Shape) -> String {
    if shape.members.is_some() && !shape.members.as_ref().unwrap().is_empty() {
        format!("fn {method_name}(&self, input: &{input_type})",
                method_name = operation.name.to_snake_case(),
                input_type = operation.input_shape())
    } else {
        format!("fn {method_name}(&self)",
                method_name = operation.name.to_snake_case())
    }
}

// Figure out what, if anything, should be sent as the body of the http request
fn generate_payload(service: &Service, input_shape: &Shape) -> Option<String> {
    let declare_payload = match input_shape.payload {

        // if the input shape explicitly specifies a payload field, use that
        Some(ref payload_member_name) => {
            Some(declared_payload(input_shape, payload_member_name, service))
        }

        // otherwise see if the input_shape itself should be serialized as the payload
        None => {
            // only use the input_shape if it has non-query, non-header members
            // (i.e., location unspecified)
            if input_shape.members
                .as_ref()
                .unwrap()
                .iter()
                .any(|(_, member)| member.location.is_none()) {
                Some("let encoded = Some(serde_json::to_vec(input).unwrap());".to_owned())
            } else {
                None
            }
        }
    };

    if declare_payload.is_some() {
        Some(declare_payload.unwrap() + "request.set_payload(encoded);")
    } else {
        None
    }
}

fn declared_payload(input_shape: &Shape, payload_member_name: &str, service: &Service) -> String {
    let payload_member_shape = &input_shape.members.as_ref().unwrap()[payload_member_name].shape;
    let payload_shape = &service.get_shape(payload_member_shape)
        .expect("Shape missing from service definition");

    let field_name = generate_field_name(payload_member_name);

    match payload_shape.shape_type {
        // if it's a String or a Blob, send it as the raw payload
        payload_type if payload_type == ShapeType::Blob || payload_type == ShapeType::String => {
            if input_shape.required(payload_member_name) {
                format!("let encoded = Some(input.{}.to_owned());", field_name)
            } else {
                format!("let encoded = if let Some(ref payload) = input.{} {{
                            Some(payload.to_owned())
                        }} else {{
                            None
                        }};",
                        field_name)
            }
        }

        // otherwise serialize the payload member as json and use that
        _ => {
            format!("let encoded = Some(serde_json::to_vec(&input.{}).unwrap());",
                    field_name)
        }
    }
}

// Do any input operations in the entire service use query parameters?
fn service_has_query_parameters(service: &Service) -> bool {
    service.operations()
        .iter()
        .map(|(_, operation)| operation.input_shape())
        .map(|input_type| service.get_shape(input_type).unwrap())
        .any(|input_shape| input_shape.has_query_parameters())
}

fn generate_documentation(operation: &Operation) -> Option<String> {
    operation.documentation
        .as_ref()
        .map(|docs| format!("#[doc=\"{}\"]", docs.replace("\"", "\\\"")))
}

/// Generate code to plumb the response status code into any fields
/// in the output shape that specify it
fn generate_status_code_parser(operation: &Operation, service: &Service) -> String {
    if operation.output.is_none() {
        return "".to_owned();
    }

    let shape_name = &operation.output.as_ref().unwrap().shape;
    let output_shape = &service.get_shape(shape_name)
        .expect("Shape missing from service definition");

    let mut status_code_parser = "".to_string();

    for (member_name, member) in output_shape.members.as_ref().unwrap() {
        if let Some(ref location) = member.location {
            if location == "statusCode" {
                if output_shape.required(member_name) {
<<<<<<< HEAD
                    status_code_parser += &format!("result.{} = StatusCode::to_u16(&response.status);",
                                                   member_name.to_snake_case());
                } else {
                    status_code_parser += &format!("result.{} = Some(StatusCode::to_u16(&response.status) as i64);",
                                                   member_name.to_snake_case());
=======
                    status_code_parser += &format!("result.{} = ::hyper::status::StatusCode::to_u16(&response.status);", member_name.to_snake_case());
                } else {
                    status_code_parser += &format!("result.{} = Some(::hyper::status::StatusCode::to_u16(&response.status) as i64);", member_name.to_snake_case());
>>>>>>> 481a9285
                }
            }
        }
    }

    status_code_parser
}

/// Generate code to parse the http response body, either as a JSON object
/// deserialized with serde, or as a raw payload that's assigned to one of
/// the fields in the result object.
///
/// Needs to determine whether or not other fields in the result object
/// will be set later (e.g. from headers), so the compiler won't spit out
/// warnings about unnecessary mutability
fn generate_body_parser(operation: &Operation, service: &Service) -> String {

    if operation.output.is_none() {
        return "let result = ();".to_string();
    }

    let shape_name = &operation.output.as_ref().unwrap().shape;
    let output_shape = &service.get_shape(shape_name)
        .expect("Shape missing from service definition");

    let mutable_result = output_shape.members
        .as_ref()
        .unwrap()
        .iter()
        .any(|(_, member)| member.location.is_some());

    match output_shape.payload {
        None => json_body_parser(shape_name, mutable_result),
        Some(ref payload_member_name) => {
            let payload_member_shape = &output_shape.members.as_ref().unwrap()[payload_member_name]
                .shape;
            let payload_shape = &service.get_shape(payload_member_shape)
                .expect("Shape missing from service definition");
            match payload_shape.shape_type {
                payload_type if payload_type == ShapeType::Blob ||
                                payload_type == ShapeType::String => {
                    payload_body_parser(payload_type,
                                        shape_name,
                                        payload_member_name,
                                        mutable_result)
                }
                _ => json_body_parser(shape_name, mutable_result),
            }
        }
    }
}

/// Take the raw http response body and assign it to the payload field
/// on the result object
fn payload_body_parser(payload_type: ShapeType,
                       output_shape: &str,
                       payload_member: &str,
                       mutable_result: bool)
                       -> String {

    let response_body = match payload_type {
        ShapeType::Blob => "Some(body)",
        _ => "Some(String::from_utf8_lossy(body).into_owned())",
    };

    format!("
        let {mutable} result = {output_shape}::default();

        let mut body: Vec<u8> = Vec::new();
        try!(response.body.read_to_end(&mut body));

        result.{payload_member} = {response_body};
        ",
            output_shape = output_shape,
            payload_member = payload_member.to_snake_case(),
            response_body = response_body,
            mutable = if mutable_result { "mut" } else { "" })
}

/// Parse the http response body as a JSON object with serde, and use that
/// as the result object
fn json_body_parser(output_shape: &str, mutable_result: bool) -> String {
    // `serde-json` serializes field-less structs as "null", but AWS returns
    // "{{}}" for a field-less response, so we must check for this result
    // and convert it if necessary.
    format!("
            let mut body: Vec<u8> = Vec::new();
            try!(response.body.read_to_end(&mut body));

            if body == b\"{{}}\" {{
                body = b\"null\".to_vec();
            }}

            debug!(\"Response body: {{:?}}\", body);
            debug!(\"Response status: {{}}\", response.status);
            let {mutable} result = serde_json::from_slice::<{output_shape}>(&body).unwrap();
            ",
            output_shape = output_shape,
            mutable = if mutable_result { "mut" } else { "" })
}<|MERGE_RESOLUTION|>--- conflicted
+++ resolved
@@ -283,17 +283,11 @@
         if let Some(ref location) = member.location {
             if location == "statusCode" {
                 if output_shape.required(member_name) {
-<<<<<<< HEAD
-                    status_code_parser += &format!("result.{} = StatusCode::to_u16(&response.status);",
+                    status_code_parser += &format!("result.{} = ::hyper::status::StatusCode::to_u16(&response.status);",
                                                    member_name.to_snake_case());
                 } else {
-                    status_code_parser += &format!("result.{} = Some(StatusCode::to_u16(&response.status) as i64);",
+                    status_code_parser += &format!("result.{} = Some(::hyper::status::StatusCode::to_u16(&response.status) as i64);",
                                                    member_name.to_snake_case());
-=======
-                    status_code_parser += &format!("result.{} = ::hyper::status::StatusCode::to_u16(&response.status);", member_name.to_snake_case());
-                } else {
-                    status_code_parser += &format!("result.{} = Some(::hyper::status::StatusCode::to_u16(&response.status) as i64);", member_name.to_snake_case());
->>>>>>> 481a9285
                 }
             }
         }
