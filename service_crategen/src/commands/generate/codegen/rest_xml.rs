--- conflicted
+++ resolved
@@ -31,7 +31,6 @@
                 .request_uri);
             writeln!(writer,
                      "{documentation}
-<<<<<<< HEAD
                     #[allow(unused_variables, warnings)]
                     {method_signature} {{
                         {modify_uri}
@@ -47,7 +46,7 @@
                         let mut response = try!(self.dispatcher.dispatch(&request));
 
                         match response.status {{
-                            StatusCode::Ok|StatusCode::NoContent|StatusCode::PartialContent => {{
+                            ::hyper::status::StatusCode::Ok|::hyper::status::StatusCode::NoContent|::hyper::status::StatusCode::PartialContent => {{
                                 {parse_response_body}
                                 {parse_non_payload}
                                 Ok(result)
@@ -58,34 +57,6 @@
                                 Err({error_type}::from_body(String::from_utf8_lossy(&body).as_ref()))
                             }}
                         }}
-=======
-                #[allow(unused_variables, warnings)]
-                {method_signature} {{
-                    let mut params = Params::new();
-                    let mut request_uri = \"{request_uri}\".to_string();
-
-                    {add_uri_parameters}
-                    {modify_uri}
-
-                    let mut request = SignedRequest::new(\"{http_method}\", \"{endpoint_prefix}\", self.region, &request_uri);
-
-                    {set_headers}
-                    {set_parameters}
-                    {build_payload}
-
-                    request.set_params(params);
-                    request.sign(&try!(self.credentials_provider.credentials()));
-
-                    let response = try!(self.dispatcher.dispatch(&request));
-
-                    match response.status {{
-                        ::hyper::status::StatusCode::Ok|::hyper::status::StatusCode::NoContent|::hyper::status::StatusCode::PartialContent => {{
-                            {parse_response_body}
-                            {parse_non_payload}
-                            Ok(result)
-                        }},
-                        _ => Err({error_type}::from_body(String::from_utf8_lossy(&response.body).as_ref()))
->>>>>>> 481a9285
                     }}
                     ",
                      documentation = generate_documentation(operation),
@@ -117,11 +88,8 @@
 
     fn generate_prelude(&self, writer: &mut FileWriter, service: &Service) -> IoResult {
         let mut imports = "
-<<<<<<< HEAD
-            use std::str::{FromStr};
+            use std::str::FromStr;
             use std::io::Write;
-=======
->>>>>>> 481a9285
             use xml::reader::ParserConfig;
             use rusoto_core::param::{Params, ServiceParams};
             use rusoto_core::signature::SignedRequest;
